--- conflicted
+++ resolved
@@ -2,13 +2,9 @@
 on: [ push, pull_request ]
 
 env:
-<<<<<<< HEAD
-  RUSTFLAGS: -Clink-arg=-fuse-ld=mold
-=======
   RUSTFLAGS: >-
     -Dwarnings
     -Clink-arg=-fuse-ld=mold
->>>>>>> 4496239a
   RUST_BACKTRACE: 1
   GH_TOKEN: ${{ secrets.GITHUB_TOKEN }}
 
