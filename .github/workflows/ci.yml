--- conflicted
+++ resolved
@@ -2,7 +2,6 @@
 on: [ push, pull_request ]
 
 env:
-  RUSTFLAGS: ""
   RUST_BACKTRACE: 1
   GH_TOKEN: ${{ secrets.GITHUB_TOKEN }}
 
@@ -21,11 +20,8 @@
     steps:
       - uses: actions/checkout@v4
       - uses: jdx/mise-action@v2
-<<<<<<< HEAD
-=======
         with:
           version: 2025.10.11
->>>>>>> 2900c078
       - name: Remove rust from mise
         run: |
           # a different rust version will be installed in the next step
