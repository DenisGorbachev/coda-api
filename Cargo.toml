[package]
name = "coda-api"
version = "0.1.0"
<<<<<<< HEAD
edition = "2021"
description = "Coda API client"
=======
edition = "2024"
rust-version = "1.85.0"
description = "A template for a public Rust library"
>>>>>>> a8eb9c65
license = "Apache-2.0 OR MIT"
homepage = "https://github.com/DenisGorbachev/coda-api"
repository = "https://github.com/DenisGorbachev/coda-api"
readme = "README.md"
keywords = []
categories = []

[package.metadata.details]
title = "Coda API client"
tagline = ""
summary = ""
announcement = ""
readme = { }

[dependencies]
chrono = { version = "0.4", default-features = false, features = ["serde"] }
progenitor-client = "0.10.0"
regress = "0.10"
reqwest = { version = "0.12", default-features = false, features = ["json", "stream", "default-tls"] }
serde = { version = "1.0", features = ["derive"] }
serde_json = "1.0"
uuid = { version = "1.0", features = ["serde", "v4"] }

[dev-dependencies]
tokio = { version = "1.46.1", features = ["macros", "fs", "net", "rt", "rt-multi-thread"] }

[package.metadata.cargo-machete]
ignored = [
    "derive-getters",
    "derive-new",
    "derive_more",
    "fmt-derive",
    "helpful",
    "standard-traits",
    "strum",
    "stub-macro",
    "subtype"
]<|MERGE_RESOLUTION|>--- conflicted
+++ resolved
@@ -1,14 +1,9 @@
 [package]
 name = "coda-api"
 version = "0.1.0"
-<<<<<<< HEAD
-edition = "2021"
-description = "Coda API client"
-=======
 edition = "2024"
 rust-version = "1.85.0"
-description = "A template for a public Rust library"
->>>>>>> a8eb9c65
+description = "Coda API client"
 license = "Apache-2.0 OR MIT"
 homepage = "https://github.com/DenisGorbachev/coda-api"
 repository = "https://github.com/DenisGorbachev/coda-api"
